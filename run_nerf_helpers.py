import os
import sys
import tensorflow as tf
import numpy as np
import imageio
import json


# Misc utils

def img2mse(x, y): return tf.reduce_mean(tf.square(x - y))


def mse2psnr(x): return -10.*tf.log(x)/tf.log(10.)


def to8b(x): return (255*np.clip(x, 0, 1)).astype(np.uint8)


# Positional encoding

class Embedder:

    def __init__(self, **kwargs):

        self.kwargs = kwargs
        self.create_embedding_fn()

    def create_embedding_fn(self):

        embed_fns = []
        d = self.kwargs['input_dims']
        out_dim = 0
        if self.kwargs['include_input']:
            embed_fns.append(lambda x: x)
            out_dim += d

        max_freq = self.kwargs['max_freq_log2']
        N_freqs = self.kwargs['num_freqs']

        if self.kwargs['log_sampling']:
            freq_bands = 2.**tf.linspace(0., max_freq, N_freqs)
        else:
            freq_bands = tf.linspace(2.**0., 2.**max_freq, N_freqs)

        for freq in freq_bands:
            for p_fn in self.kwargs['periodic_fns']:
                embed_fns.append(lambda x, p_fn=p_fn,
                                 freq=freq: p_fn(x * freq))
                out_dim += d

        self.embed_fns = embed_fns
        self.out_dim = out_dim

    def embed(self, inputs):
        return tf.concat([fn(inputs) for fn in self.embed_fns], -1)


def get_embedder(multires, i=0):

    if i == -1:
        return tf.identity, 3

    embed_kwargs = {
        'include_input': True,
        'input_dims': 3,
        'max_freq_log2': multires-1,
        'num_freqs': multires,
        'log_sampling': True,
        'periodic_fns': [tf.math.sin, tf.math.cos],
    }

    embedder_obj = Embedder(**embed_kwargs)
    def embed(x, eo=embedder_obj): return eo.embed(x)
    return embed, embedder_obj.out_dim


# Model architecture

def init_nerf_model(D=8, W=256, input_ch=3, input_ch_views=3, output_ch=4, skips=[4], use_viewdirs=False):

    relu = tf.keras.layers.ReLU()
    def dense(W, act=relu): return tf.keras.layers.Dense(W, activation=act)

    print('MODEL', input_ch, input_ch_views, type(
        input_ch), type(input_ch_views), use_viewdirs)
    input_ch = int(input_ch)
    input_ch_views = int(input_ch_views)

    inputs = tf.keras.Input(shape=(input_ch + input_ch_views))
    inputs_pts, inputs_views = tf.split(inputs, [input_ch, input_ch_views], -1)
    inputs_pts.set_shape([None, input_ch])
    inputs_views.set_shape([None, input_ch_views])

    print(inputs.shape, inputs_pts.shape, inputs_views.shape)
    outputs = inputs_pts
    for i in range(D):
        outputs = dense(W)(outputs)
        if i in skips:
            outputs = tf.concat([inputs_pts, outputs], -1)

    if use_viewdirs:
        alpha_out = dense(1, act=None)(outputs)
        bottleneck = dense(256, act=None)(outputs)
<<<<<<< HEAD
        inputs_viewdirs = tf.concat(
            [bottleneck, inputs_views], -1)  # concat viewdirs
        for i in range(D//2):
            outputs = dense(W//2)(inputs_viewdirs)
=======
        inputs_viewdirs = tf.concat([bottleneck, inputs_views], -1)  # concat viewdirs
        outputs = inputs_viewdirs
        # The supplement to the paper states there are 4 hidden layers here, but this is an error since
        # the experiments were actually run with 1 hidden layer, so we will leave it as 1.
        for i in range(1):
            outputs = dense(W//2)(outputs)
>>>>>>> cf364d90
        outputs = dense(3, act=None)(outputs)
        outputs = tf.concat([outputs, alpha_out], -1)
    else:
        outputs = dense(output_ch, act=None)(outputs)

    model = tf.keras.Model(inputs=inputs, outputs=outputs)
    return model


# Ray helpers

def get_rays(H, W, focal, c2w):
    """Get ray origins, directions from a pinhole camera."""
    i, j = tf.meshgrid(tf.range(W, dtype=tf.float32),
                       tf.range(H, dtype=tf.float32), indexing='xy')
    dirs = tf.stack([(i-W*.5)/focal, -(j-H*.5)/focal, -tf.ones_like(i)], -1)
    rays_d = tf.reduce_sum(dirs[..., np.newaxis, :] * c2w[:3, :3], -1)
    rays_o = tf.broadcast_to(c2w[:3, -1], tf.shape(rays_d))
    return rays_o, rays_d


def get_rays_np(H, W, focal, c2w):
    """Get ray origins, directions from a pinhole camera."""
    i, j = np.meshgrid(np.arange(W, dtype=np.float32),
                       np.arange(H, dtype=np.float32), indexing='xy')
    dirs = np.stack([(i-W*.5)/focal, -(j-H*.5)/focal, -np.ones_like(i)], -1)
    rays_d = np.sum(dirs[..., np.newaxis, :] * c2w[:3, :3], -1)
    rays_o = np.broadcast_to(c2w[:3, -1], np.shape(rays_d))
    return rays_o, rays_d


def ndc_rays(H, W, focal, near, rays_o, rays_d):
    """Normalized device coordinate rays.

    Space such that the canvas is a square with length 1 along each side.

    Args:
      H: int. Height in pixels.
      W: int. Width in pixels.
      focal: float. Focal length of pinhole camera.
      near: float or array of shape[batch_size]. Nearest distance to consider
        projecting from?
      rays_o: array of shape [batch_size, 3]. Camera origin.
      rays_d: array of shape [batch_size, 3]. Ray direction.

    Returns:
      rays_o: array of shape [batch_size, 3]. Camera origin in NDC.
      rays_d: array of shape [batch_size, 3]. Ray direction in NDC.
    """
    # Shift ray origins to near plane
    t = -(near + rays_o[..., 2]) / rays_d[..., 2]
    rays_o = rays_o + t[..., None] * rays_d

    # Projection
    o0 = -1./(W/(2.*focal)) * rays_o[..., 0] / rays_o[..., 2]
    o1 = -1./(H/(2.*focal)) * rays_o[..., 1] / rays_o[..., 2]
    o2 = 1. + 2. * near / rays_o[..., 2]

    d0 = -1./(W/(2.*focal)) * \
        (rays_d[..., 0]/rays_d[..., 2] - rays_o[..., 0]/rays_o[..., 2])
    d1 = -1./(H/(2.*focal)) * \
        (rays_d[..., 1]/rays_d[..., 2] - rays_o[..., 1]/rays_o[..., 2])
    d2 = -2. * near / rays_o[..., 2]

    rays_o = tf.stack([o0, o1, o2], -1)
    rays_d = tf.stack([d0, d1, d2], -1)

    return rays_o, rays_d


# Hierarchical sampling helper

def sample_pdf(bins, weights, N_samples, det=False):

    # Get pdf
    weights += 1e-5  # prevent nans
    pdf = weights / tf.reduce_sum(weights, -1, keepdims=True)
    cdf = tf.cumsum(pdf, -1)
    cdf = tf.concat([tf.zeros_like(cdf[..., :1]), cdf], -1)

    # Take uniform samples
    if det:
        u = tf.linspace(0., 1., N_samples)
        u = tf.broadcast_to(u, list(cdf.shape[:-1]) + [N_samples])
    else:
        u = tf.random.uniform(list(cdf.shape[:-1]) + [N_samples])

    # Invert CDF
    inds = tf.searchsorted(cdf, u, side='right')
    below = tf.maximum(0, inds-1)
    above = tf.minimum(cdf.shape[-1]-1, inds)
    inds_g = tf.stack([below, above], -1)
    cdf_g = tf.gather(cdf, inds_g, axis=-1, batch_dims=len(inds_g.shape)-2)
    bins_g = tf.gather(bins, inds_g, axis=-1, batch_dims=len(inds_g.shape)-2)

    denom = (cdf_g[..., 1]-cdf_g[..., 0])
    denom = tf.where(denom < 1e-5, tf.ones_like(denom), denom)
    t = (u-cdf_g[..., 0])/denom
    samples = bins_g[..., 0] + t * (bins_g[..., 1]-bins_g[..., 0])

    return samples<|MERGE_RESOLUTION|>--- conflicted
+++ resolved
@@ -102,19 +102,12 @@
     if use_viewdirs:
         alpha_out = dense(1, act=None)(outputs)
         bottleneck = dense(256, act=None)(outputs)
-<<<<<<< HEAD
         inputs_viewdirs = tf.concat(
             [bottleneck, inputs_views], -1)  # concat viewdirs
-        for i in range(D//2):
-            outputs = dense(W//2)(inputs_viewdirs)
-=======
-        inputs_viewdirs = tf.concat([bottleneck, inputs_views], -1)  # concat viewdirs
-        outputs = inputs_viewdirs
         # The supplement to the paper states there are 4 hidden layers here, but this is an error since
         # the experiments were actually run with 1 hidden layer, so we will leave it as 1.
         for i in range(1):
             outputs = dense(W//2)(outputs)
->>>>>>> cf364d90
         outputs = dense(3, act=None)(outputs)
         outputs = tf.concat([outputs, alpha_out], -1)
     else:
